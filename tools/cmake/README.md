--- conflicted
+++ resolved
@@ -20,6 +20,7 @@
 
 The following targets are supported:
 - NRF52840_DK
+- Analog Devices targets
 - ARM FM targets
 - Cypress targets
 - Freescale targets
@@ -29,11 +30,7 @@
 - Samsung targets
 - Silicon Labs targets
 - STM targets
-<<<<<<< HEAD
 - WICED targets
-=======
-- Analog Devices targets
->>>>>>> 613f7f00
 
 ### Supported toolchains
 
