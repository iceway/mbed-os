/*
 * Copyright (c) 2016-2017, Arm Limited and affiliates.
 * SPDX-License-Identifier: Apache-2.0
 *
 * Licensed under the Apache License, Version 2.0 (the "License");
 * you may not use this file except in compliance with the License.
 * You may obtain a copy of the License at
 *
 *     http://www.apache.org/licenses/LICENSE-2.0
 *
 * Unless required by applicable law or agreed to in writing, software
 * distributed under the License is distributed on an "AS IS" BASIS,
 * WITHOUT WARRANTIES OR CONDITIONS OF ANY KIND, either express or implied.
 * See the License for the specific language governing permissions and
 * limitations under the License.
 */

#ifndef NANOSTACK_H_
#define NANOSTACK_H_

#include "OnboardNetworkStack.h"
#include "NanostackMemoryManager.h"
#include "MeshInterface.h"
#include "mesh_interface_types.h"
#include "eventOS_event.h"

struct ns_address;

class Nanostack : public OnboardNetworkStack, private mbed::NonCopyable<Nanostack> {
public:
    static Nanostack &get_instance();

    // Our Nanostack::Interface etc are defined by mbed_mesh_api
    class Interface;
    class EthernetInterface;
    class MeshInterface;
    class LoWPANNDInterface;
    class ThreadInterface;
    class WisunInterface;
    class PPPInterface;

    /* Implement OnboardNetworkStack method */
    virtual nsapi_error_t add_ethernet_interface(EMAC &emac, bool default_if, OnboardNetworkStack::Interface **interface_out);
    virtual nsapi_error_t add_ethernet_interface(EMAC &emac, bool default_if, OnboardNetworkStack::Interface **interface_out, const uint8_t *mac_addr);

    /* Local variant with stronger typing and manual address specification */
    nsapi_error_t add_ethernet_interface(EMAC &emac, bool default_if, Nanostack::EthernetInterface **interface_out, const uint8_t *mac_addr = NULL);

    virtual nsapi_error_t add_ppp_interface(PPP &ppp, bool default_if, OnboardNetworkStack::Interface **interface_out);

    /* Local variant with stronger typing and manual address specification */
    nsapi_error_t add_ppp_interface(PPP &ppp, bool default_if, Nanostack::PPPInterface **interface_out);

    nsapi_error_t remove_ppp_interface(OnboardNetworkStack::Interface **interface_out);

protected:

    Nanostack();

    /** Get the local IP address
     *
     *  @return         Null-terminated representation of the local IP address
     *                  or null if not yet connected
     */
    virtual const char *get_ip_address();

    /** Translate a hostname to an IP address with specific version using network interface name.
     *
     *  The hostname may be either a domain name or an IP address. If the
     *  hostname is an IP address, no network transactions will be performed.
     *
     *  Method first checks Nanostack DNS query result cache. If match is found, then the result is returned immediately.
     *  Otherwise method calls DNS resolver to find a match.
     *
     *  @param host     Hostname to resolve.
     *  @param address  Pointer to a SocketAddress to store the result.
     *  @param version  IP version of address to resolve, NSAPI_UNSPEC indicates
     *                  version is chosen by the stack (defaults to NSAPI_UNSPEC).
     *  @param interface_name  Network interface name
     *  @return         NSAPI_ERROR_OK on success, negative error code on failure.
     */
    virtual nsapi_error_t gethostbyname(const char *name, SocketAddress *address, nsapi_version_t version, const char *interface_name);

    /** Translate a hostname to an IP address (asynchronous) using network interface name.
     *
     *  The hostname may be either a domain name or a dotted IP address. If the
     *  hostname is an IP address, no network transactions will be performed.
     *
     *  Method first checks Nanostack DNS query result cache. If match is found, then the result is returned immediately.
     *
     *  Call is non-blocking. Result of the DNS operation is returned by the callback.
     *  If this function returns failure, callback will not be called. In case result
     *  is success (IP address was found from DNS cache), callback will be called
     *  before function returns.
     *
     *  @param host     Hostname to resolve.
     *  @param callback Callback that is called for result.
     *  @param version  IP version of address to resolve, NSAPI_UNSPEC indicates
     *                  version is chosen by the stack (defaults to NSAPI_UNSPEC).
     *  @param interface_name  Network interface name
     *  @return         0 on immediate success,
     *                  negative error code on immediate failure or
     *                  a positive unique id that represents the hostname translation operation
     *                  and can be passed to cancel.
     */
    virtual nsapi_value_or_error_t gethostbyname_async(const char *name, hostbyname_cb_t callback, nsapi_version_t version, const char *interface_name);

    /** Get a domain name server from a list of servers to query
     *
     *  Returns a DNS server address for a index. DNS servers are queried from Nanostack DNS cache.
     *  If returns error no more DNS servers to read.
     *
     *  @param index    Index of the DNS server, starts from zero
     *  @param address  Destination for the host address
<<<<<<< HEAD
=======
     *  @param interface_name Network interface name
>>>>>>> 0be7685a
     *  @return         0 on success, negative error code on failure
     */
    virtual nsapi_error_t get_dns_server(int index, SocketAddress *address, const char *interface_name);

    /** Opens a socket
     *
     *  Creates a network socket and stores it in the specified handle.
     *  The handle must be passed to following calls on the socket.
     *
     *  A stack may have a finite number of sockets, in this case
     *  NSAPI_ERROR_NO_SOCKET is returned if no socket is available.
     *
     *  @param handle   Destination for the handle to a newly created socket
     *  @param proto    Protocol of socket to open, NSAPI_TCP or NSAPI_UDP
     *  @return         0 on success, negative error code on failure
     */
    virtual nsapi_error_t socket_open(void **handle, nsapi_protocol_t proto);

    /** Close the socket
     *
     *  Closes any open connection and deallocates any memory associated
     *  with the socket.
     *
     *  @param handle   Socket handle
     *  @return         0 on success, negative error code on failure
     */
    virtual nsapi_error_t socket_close(void *handle);

    /** Bind a specific address to a socket
     *
     *  Binding a socket specifies the address and port on which to recieve
     *  data. If the IP address is zeroed, only the port is bound.
     *
     *  @param handle   Socket handle
     *  @param address  Local address to bind
     *  @return         0 on success, negative error code on failure.
     */
    virtual nsapi_error_t socket_bind(void *handle, const SocketAddress &address);

    /** Listen for connections on a TCP socket
     *
     *  Marks the socket as a passive socket that can be used to accept
     *  incoming connections.
     *
     *  @param handle   Socket handle
     *  @param backlog  Number of pending connections that can be queued
     *                  simultaneously
     *  @return         0 on success, negative error code on failure
     */
    virtual nsapi_error_t socket_listen(void *handle, int backlog);

    /** Connects TCP socket to a remote host
     *
     *  Initiates a connection to a remote server specified by the
     *  indicated address.
     *
     *  @param handle   Socket handle
     *  @param address  The SocketAddress of the remote host
     *  @return         0 on success, negative error code on failure
     */
    virtual nsapi_error_t socket_connect(void *handle, const SocketAddress &address);

    /** Accepts a connection on a TCP socket
     *
     *  The server socket must be bound and set to listen for connections.
     *  On a new connection, creates a network socket and stores it in the
     *  specified handle. The handle must be passed to following calls on
     *  the socket.
     *
     *  A stack may have a finite number of sockets, in this case
     *  NSAPI_ERROR_NO_SOCKET is returned if no socket is available.
     *
     *  This call is non-blocking. If accept would block,
     *  NSAPI_ERROR_WOULD_BLOCK is returned immediately.
     *
     *  @param server   Socket handle to server to accept from
     *  @param handle   Destination for a handle to the newly created socket
     *  @param address  Destination for the remote address or NULL
     *  @return         0 on success, negative error code on failure
     */
    virtual nsapi_error_t socket_accept(void *handle, void **server, SocketAddress *address);

    /** Send data over a TCP socket
     *
     *  The socket must be connected to a remote host. Returns the number of
     *  bytes sent from the buffer.
     *
     *  This call is non-blocking. If send would block,
     *  NSAPI_ERROR_WOULD_BLOCK is returned immediately.
     *
     *  @param handle   Socket handle
     *  @param data     Buffer of data to send to the host
     *  @param size     Size of the buffer in bytes
     *  @return         Number of sent bytes on success, negative error
     *                  code on failure
     */
    virtual nsapi_size_or_error_t socket_send(void *handle, const void *data, nsapi_size_t size);

    /** Receive data over a TCP socket
     *
     *  The socket must be connected to a remote host. Returns the number of
     *  bytes received into the buffer.
     *
     *  This call is non-blocking. If recv would block,
     *  NSAPI_ERROR_WOULD_BLOCK is returned immediately.
     *
     *  @param handle   Socket handle
     *  @param data     Destination buffer for data received from the host
     *  @param size     Size of the buffer in bytes
     *  @return         Number of received bytes on success, negative error
     *                  code on failure
     */
    virtual nsapi_size_or_error_t socket_recv(void *handle, void *data, nsapi_size_t size);

    /** Send a packet over a UDP socket
     *
     *  Sends data to the specified address. Returns the number of bytes
     *  sent from the buffer.
     *
     *  This call is non-blocking. If sendto would block,
     *  NSAPI_ERROR_WOULD_BLOCK is returned immediately.
     *
     *  @param handle   Socket handle
     *  @param address  The SocketAddress of the remote host
     *  @param data     Buffer of data to send to the host
     *  @param size     Size of the buffer in bytes
     *  @return         Number of sent bytes on success, negative error
     *                  code on failure
     */
    virtual nsapi_size_or_error_t socket_sendto(void *handle, const SocketAddress &address, const void *data, nsapi_size_t size);

    /** Receive a packet over a UDP socket
     *
     *  Receives data and stores the source address in address if address
     *  is not NULL. Returns the number of bytes received into the buffer.
     *
     *  This call is non-blocking. If recvfrom would block,
     *  NSAPI_ERROR_WOULD_BLOCK is returned immediately.
     *
     *  @param handle   Socket handle
     *  @param address  Destination for the source address or NULL
     *  @param buffer   Destination buffer for data received from the host
     *  @param size     Size of the buffer in bytes
     *  @return         Number of received bytes on success, negative error
     *                  code on failure
     */
    virtual nsapi_size_or_error_t socket_recvfrom(void *handle, SocketAddress *address, void *buffer, nsapi_size_t size);

    /** Register a callback on state change of the socket
     *
     *  The specified callback will be called on state changes such as when
     *  the socket can recv/send/accept successfully and on when an error
     *  occurs. The callback may also be called spuriously without reason.
     *
     *  The callback may be called in an interrupt context and should not
     *  perform expensive operations such as recv/send calls.
     *
     *  @param handle   Socket handle
     *  @param callback Function to call on state change
     *  @param data     Argument to pass to callback
     */
    virtual void socket_attach(void *handle, void (*callback)(void *), void *data);

    /*  Set stack-specific socket options
     *
     *  The setsockopt allow an application to pass stack-specific hints
     *  to the underlying stack. For unsupported options,
     *  NSAPI_ERROR_UNSUPPORTED is returned and the socket is unmodified.
     *
     *  @param handle   Socket handle
     *  @param level    Stack-specific protocol level
     *  @param optname  Stack-specific option identifier
     *  @param optval   Option value
     *  @param optlen   Length of the option value
     *  @return         0 on success, negative error code on failure
     */
    virtual nsapi_error_t setsockopt(void *handle, int level, int optname, const void *optval, unsigned optlen);

    /*  Get stack-specific socket options
     *
     *  The getstackopt allow an application to retrieve stack-specific hints
     *  from the underlying stack. For unsupported options,
     *  NSAPI_ERROR_UNSUPPORTED is returned and optval is unmodified.
     *
     *  @param handle   Socket handle
     *  @param level    Stack-specific protocol level
     *  @param optname  Stack-specific option identifier
     *  @param optval   Destination for option value
     *  @param optlen   Length of the option value
     *  @return         0 on success, negative error code on failure
     */
    virtual nsapi_error_t getsockopt(void *handle, int level, int optname, void *optval, unsigned *optlen);

private:

    /** Call in callback
      *
      *  Callback is used to call the call in method of the network stack.
      */
    typedef mbed::Callback<nsapi_error_t (int delay_ms, mbed::Callback<void()> user_cb)> call_in_callback_cb_t;

    /** Get a call in callback
     *
     *  Get a call in callback from the network stack context.
     *
     *  Callback should not take more than 10ms to execute, otherwise it might
     *  prevent underlying thread processing. A portable user of the callback
     *  should not make calls to network operations due to stack size limitations.
     *  The callback should not perform expensive operations such as socket recv/send
     *  calls or blocking operations.
     *
     *  @return         Call in callback
     */
    virtual call_in_callback_cb_t get_call_in_callback();

    /** Call a callback after a delay
     *
     *  Call a callback from the network stack context after a delay. If function
     *  returns error callback will not be called.
     *
     *  @param delay    Delay in milliseconds
     *  @param func     Callback to be called
     *  @return         0 on success, negative error code on failure
     */
    virtual nsapi_error_t call_in(int delay, mbed::Callback<void()> func);

    struct nanostack_callback {
        mbed::Callback<void()> callback;
    };

    nsapi_size_or_error_t do_sendto(void *handle, const struct ns_address *address, const void *data, nsapi_size_t size);
    static void call_event_tasklet_main(arm_event_s *event);
    char text_ip_address[40];
    NanostackMemoryManager memory_manager;
    int8_t call_event_tasklet;
};

nsapi_error_t map_mesh_error(mesh_error_t err);

#endif /* NANOSTACK_H_ */<|MERGE_RESOLUTION|>--- conflicted
+++ resolved
@@ -112,10 +112,7 @@
      *
      *  @param index    Index of the DNS server, starts from zero
      *  @param address  Destination for the host address
-<<<<<<< HEAD
-=======
      *  @param interface_name Network interface name
->>>>>>> 0be7685a
      *  @return         0 on success, negative error code on failure
      */
     virtual nsapi_error_t get_dns_server(int index, SocketAddress *address, const char *interface_name);
