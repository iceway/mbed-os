--- conflicted
+++ resolved
@@ -379,26 +379,6 @@
     return MESH_ERROR_NONE;
 }
 
-<<<<<<< HEAD
-mesh_error_t WisunBorderRouter::set_dns_query_result(SocketAddress *address, char *domain_name)
-{
-    if (!domain_name || !address) {
-        return MESH_ERROR_PARAM;
-    }
-
-    if (_mesh_if_id < 0) {
-        return MESH_ERROR_STATE;
-    }
-
-    if (ws_bbr_dns_query_result_set(_mesh_if_id, (const uint8_t *)address->get_ip_bytes(), domain_name) >= 0) {
-        return MESH_ERROR_NONE;
-    }
-
-    return MESH_ERROR_UNKNOWN;
-}
-
-=======
->>>>>>> 0be7685a
 mesh_error_t WisunBorderRouter::set_radius_timing(ws_br_radius_timing_t *timing)
 {
     if (timing == NULL) {
@@ -477,8 +457,6 @@
     }
 
     return MESH_ERROR_NONE;
-<<<<<<< HEAD
-=======
 }
 
 mesh_error_t WisunBorderRouter::set_dns_query_result(SocketAddress *address, char *domain_name)
@@ -496,5 +474,4 @@
     }
 
     return MESH_ERROR_UNKNOWN;
->>>>>>> 0be7685a
 }