--- conflicted
+++ resolved
@@ -518,13 +518,11 @@
 #elif defined(TARGET_MCU_NORDIC_16K)
 #define INITIAL_SP            (0x20004000UL)
 
-<<<<<<< HEAD
 #elif defined(TARGET_MCU_NRF52832)
 #define INITIAL_SP            (0x20010000UL)
-=======
+
 #elif (defined(TARGET_STM32F767ZI))
 #define INITIAL_SP            (0x20080000UL)
->>>>>>> ce830296
 
 #else
 #error "no target defined"
