"""
mbed SDK
Copyright (c) 2011-2013 ARM Limited

Licensed under the Apache License, Version 2.0 (the "License");
you may not use this file except in compliance with the License.
You may obtain a copy of the License at

http://www.apache.org/licenses/LICENSE-2.0

Unless required by applicable law or agreed to in writing, software
distributed under the License is distributed on an "AS IS" BASIS,
WITHOUT WARRANTIES OR CONDITIONS OF ANY KIND, either express or implied.
See the License for the specific language governing permissions and
limitations under the License.
"""

CORE_LABELS = {
    "ARM7TDMI-S": "ARM7",
    "Cortex-M0" : "M0",
    "Cortex-M0+": "M0P",
    "Cortex-M3" : "M3",
    "Cortex-M4" : "M4",
    "Cortex-M4F" : "M4"
}

import os
import shutil


class Target:
    def __init__(self):
        # ARM Core
        self.core = None

        # Is the disk provided by the interface chip of this board virtual?
        self.is_disk_virtual = False

        # list of toolchains that are supported by the mbed SDK for this target
        self.supported_toolchains = None

        # list of extra specific labels
        self.extra_labels = []

        # list of macros (-D)
        self.macros = []

        # Default online compiler:
        self.default_toolchain = "ARM"

        self.name = self.__class__.__name__

    def program_cycle_s(self):
        return 4 if self.is_disk_virtual else 1.5

    def get_labels(self):
        return [self.name, CORE_LABELS[self.core]] + self.extra_labels

    def init_hooks(self, hook, toolchain_name):
        pass


class LPC2368(Target):
    def __init__(self):
        Target.__init__(self)
        self.core = "ARM7TDMI-S"
        self.extra_labels = ['NXP', 'LPC23XX']
        self.supported_toolchains = ["ARM", "GCC_ARM", "GCC_CR"]


class LPC1768(Target):
    def __init__(self):
        Target.__init__(self)
        self.core = "Cortex-M3"
        self.extra_labels = ['NXP', 'LPC176X', 'MBED_LPC1768']
        self.supported_toolchains = ["ARM", "uARM", "GCC_ARM", "GCC_CS", "GCC_CR", "IAR"]


class LPC11U24(Target):
    def __init__(self):
        Target.__init__(self)
        self.core = "Cortex-M0"
        self.extra_labels = ['NXP', 'LPC11UXX', 'LPC11U24_401']
        self.supported_toolchains = ["ARM", "uARM", "GCC_ARM"]
        self.default_toolchain = "uARM"


class LPC11U24_301(Target):
    def __init__(self):
        Target.__init__(self)
        self.core = "Cortex-M0"
        self.extra_labels = ['NXP', 'LPC11UXX']
        self.supported_toolchains = ["ARM", "uARM", "GCC_ARM"]


class KL05Z(Target):
    def __init__(self):
        Target.__init__(self)
        self.core = "Cortex-M0+"
        self.extra_labels = ['Freescale', 'KLXX']
        self.supported_toolchains = ["ARM", "uARM", "GCC_ARM"]
        self.default_toolchain = "uARM"
        self.supported_form_factors = ["ARDUINO"]
        self.is_disk_virtual = True


class KL25Z(Target):
    def __init__(self):
        Target.__init__(self)
        self.core = "Cortex-M0+"
        self.extra_labels = ['Freescale', 'KLXX']
        self.supported_toolchains = ["ARM", "GCC_CW_EWL", "GCC_CW_NEWLIB", "GCC_ARM"]
        self.supported_form_factors = ["ARDUINO"]
        self.is_disk_virtual = True


class KL46Z(Target):
    def __init__(self):
        Target.__init__(self)
        self.core = "Cortex-M0+"
        self.extra_labels = ['Freescale', 'KLXX']
        self.supported_toolchains = ["GCC_ARM", "ARM"]
        self.supported_form_factors = ["ARDUINO"]
        self.is_disk_virtual = True


class K20D50M(Target):
    def __init__(self):
        Target.__init__(self)
        self.core = "Cortex-M4"
        self.extra_labels = ['Freescale']
        self.supported_toolchains = ["GCC_ARM", "ARM"]
        self.is_disk_virtual = True


class K64F(Target):
    def __init__(self):
        Target.__init__(self)
        self.core = "Cortex-M4F"
        self.extra_labels = ['Freescale', 'KPSDK_MCUS', 'KPSDK_CODE']
        self.macros = ["CPU_MK64FN1M0VMD12", "FSL_RTOS_MBED"]
        self.supported_toolchains = ["ARM", "GCC_ARM"]
        self.supported_form_factors = ["ARDUINO"]
        self.is_disk_virtual = True


class LPC812(Target):
    def __init__(self):
        Target.__init__(self)
        self.core = "Cortex-M0+"
        self.extra_labels = ['NXP', 'LPC81X']
        self.supported_toolchains = ["uARM"]
        self.default_toolchain = "uARM"
        self.supported_form_factors = ["ARDUINO"]
        self.is_disk_virtual = True


class LPC810(Target):
    def __init__(self):
        Target.__init__(self)
        self.core = "Cortex-M0+"
        self.extra_labels = ['NXP', 'LPC81X']
        self.supported_toolchains = ["uARM"]
        self.default_toolchain = "uARM"
        self.is_disk_virtual = True


class LPC4088(Target):
    def __init__(self):
        Target.__init__(self)
        self.core = "Cortex-M4F"
        self.extra_labels = ['NXP', 'LPC408X']
        self.supported_toolchains = ["ARM", "GCC_CR", "GCC_ARM"]
        self.is_disk_virtual = True

    def init_hooks(self, hook, toolchain_name):
        if toolchain_name in ['ARM_STD', 'ARM_MICRO']:
            hook.hook_add_binary("post", self.binary_hook)

    @staticmethod
    def binary_hook(t_self, resources, elf, binf):
        if not os.path.isdir(binf):
            # Regular binary file, nothing to do
            return
        outbin = open(binf + ".temp", "wb")
        partf = open(os.path.join(binf, "ER_IROM1"), "rb")
        # Pad the fist part (internal flash) with 0xFF to 512k
        data = partf.read()
        outbin.write(data)
        outbin.write('\xFF' * (512*1024 - len(data)))
        partf.close()
        # Read and append the second part (external flash) in chunks of fixed size
        chunksize = 128 * 1024
        partf = open(os.path.join(binf, "ER_IROM2"), "rb")
        while True:
            data = partf.read(chunksize)
            outbin.write(data)
            if len(data) < chunksize:
                break
        partf.close()
        outbin.close()
        # Remove the directory with the binary parts and rename the temporary
        # file to 'binf'
        shutil.rmtree(binf, True)
        os.rename(binf + '.temp', binf)
        t_self.debug("Generated custom binary file (internal flash + SPIFI)")


class LPC4330_M4(Target):
    def __init__(self):
        Target.__init__(self)
        self.core = "Cortex-M4F"
        self.extra_labels = ['NXP', 'LPC43XX']
        self.supported_toolchains = ["ARM", "GCC_CR", "IAR", "GCC_ARM"]


class LPC4330_M0(Target):
    def __init__(self):
        Target.__init__(self)
        self.core = "Cortex-M0"
        self.extra_labels = ['NXP', 'LPC43XX']
        self.supported_toolchains = ["ARM", "GCC_CR", "IAR"]


class LPC1800(Target):
    def __init__(self):
        Target.__init__(self)
        self.core = "Cortex-M3"
        self.extra_labels = ['NXP', 'LPC43XX']
        self.supported_toolchains = ["ARM", "GCC_CR", "IAR"]


class STM32F407(Target):
    def __init__(self):
        Target.__init__(self)
        self.core = "Cortex-M4F"
        self.extra_labels = ['STM', 'STM32F4XX']
        self.supported_toolchains = ["ARM", "GCC_ARM"]


class NUCLEO_F030R8(Target):
    def __init__(self):
        Target.__init__(self)
        self.core = "Cortex-M0"
        self.extra_labels = ['STM', 'STM32F0', 'STM32F030R8']
        self.supported_toolchains = ["ARM", "uARM"]
        self.default_toolchain = "uARM"
        self.supported_form_factors = ["ARDUINO", "MORPHO"]


class NUCLEO_F072RB(Target):
    def __init__(self):
        Target.__init__(self)
        self.core = "Cortex-M0"
        self.extra_labels = ['STM', 'STM32F0', 'STM32F072RB']
        self.supported_toolchains = ["ARM", "uARM"]
        self.default_toolchain = "uARM"
        self.supported_form_factors = ["ARDUINO", "MORPHO"]


class NUCLEO_F103RB(Target):
    def __init__(self):
        Target.__init__(self)
        self.core = "Cortex-M3"
        self.extra_labels = ['STM', 'STM32F1', 'STM32F103RB']
        self.supported_toolchains = ["ARM", "uARM", "GCC_ARM"]
        self.default_toolchain = "uARM"
        self.supported_form_factors = ["ARDUINO", "MORPHO"]


class NUCLEO_F302R8(Target):
    def __init__(self):
        Target.__init__(self)
        self.core = "Cortex-M4F"
        self.extra_labels = ['STM', 'STM32F3', 'STM32F302R8']
        self.supported_toolchains = ["ARM", "uARM"]
        self.default_toolchain = "uARM"
        self.supported_form_factors = ["ARDUINO", "MORPHO"]


class NUCLEO_F334R8(Target):
    def __init__(self):
        Target.__init__(self)
        self.core = "Cortex-M4F"
        self.extra_labels = ['STM', 'STM32F3', 'STM32F334R8']
        self.supported_toolchains = ["ARM", "uARM"]
        self.default_toolchain = "uARM"
        self.supported_form_factors = ["ARDUINO", "MORPHO"]


class NUCLEO_F401RE(Target):
    def __init__(self):
        Target.__init__(self)
        self.core = "Cortex-M4F"
        self.extra_labels = ['STM', 'STM32F4', 'STM32F401RE']
        self.supported_toolchains = ["ARM", "uARM", "GCC_ARM"]
        self.default_toolchain = "uARM"
        self.supported_form_factors = ["ARDUINO", "MORPHO"]


class NUCLEO_F411RE(Target):
    def __init__(self):
        Target.__init__(self)
        self.core = "Cortex-M4"
        self.extra_labels = ['STM', 'STM32F4', 'STM32F411RE']
        self.supported_toolchains = ["ARM", "uARM"]
        self.default_toolchain = "uARM"
        self.supported_form_factors = ["ARDUINO", "MORPHO"]


class NUCLEO_L053R8(Target):
    def __init__(self):
        Target.__init__(self)
        self.core = "Cortex-M0+"
        self.extra_labels = ['STM', 'STM32L0', 'STM32L053R8']
        self.supported_toolchains = ["ARM", "uARM"]
        self.default_toolchain = "uARM"
        self.supported_form_factors = ["ARDUINO", "MORPHO"]


class NUCLEO_L152RE(Target):
    def __init__(self):
        Target.__init__(self)
        self.core = "Cortex-M3"
        self.extra_labels = ['STM', 'STM32L1', 'STM32L152RE']
        self.supported_toolchains = ["ARM", "uARM"]
        self.default_toolchain = "uARM"
        self.supported_form_factors = ["ARDUINO", "MORPHO"]


class STM32F3XX(Target):
    def __init__(self):
        Target.__init__(self)
        self.core = "Cortex-M4"
        self.extra_labels = ['STM', 'STM32F3XX']
        self.supported_toolchains = ["ARM", "uARM", "GCC_ARM"]
        self.default_toolchain = "uARM"


class LPC1347(Target):
    def __init__(self):
        Target.__init__(self)
        self.core = "Cortex-M3"
        self.extra_labels = ['NXP', 'LPC13XX']
        self.supported_toolchains = ["ARM", "GCC_ARM"]


class LPC1114(Target):
    def __init__(self):
        Target.__init__(self)
        self.core = "Cortex-M0"
        self.extra_labels = ['NXP', 'LPC11XX_11CXX', 'LPC11XX']
        self.supported_toolchains = ["ARM", "uARM", "GCC_ARM", "GCC_CR"]
        self.default_toolchain = "uARM"


class LPC11C24(Target):
    def __init__(self):
        Target.__init__(self)
        self.core = "Cortex-M0"
        self.extra_labels = ['NXP', 'LPC11XX_11CXX', 'LPC11CXX']
        self.supported_toolchains = ["ARM", "uARM", "GCC_ARM"]


class LPC11U35_401(Target):
    def __init__(self):
        Target.__init__(self)
        self.core = "Cortex-M0"
        self.extra_labels = ['NXP', 'LPC11UXX']
        self.supported_toolchains = ["ARM", "uARM", "GCC_ARM", "GCC_CR"]
        self.default_toolchain = "uARM"


class LPC11U35_501(Target):
    def __init__(self):
        Target.__init__(self)
        self.core = "Cortex-M0"
        self.extra_labels = ['NXP', 'LPC11UXX']
        self.supported_toolchains = ["ARM", "uARM", "GCC_ARM", "GCC_CR"]
        self.default_toolchain = "uARM"


class LPC11U37_501(Target):
    def __init__(self):
        Target.__init__(self)
        self.core = "Cortex-M0"
        self.extra_labels = ['NXP', 'LPC11UXX']
        self.supported_toolchains = ["ARM", "uARM", "GCC_ARM", "GCC_CR"]
        self.default_toolchain = "uARM"


class UBLOX_C027(Target):
    def __init__(self):
        Target.__init__(self)
        self.core = "Cortex-M3"
        self.extra_labels = ['NXP', 'LPC176X']
        self.supported_toolchains = ["ARM", "uARM", "GCC_ARM", "GCC_CS", "GCC_CR", "IAR"]
        self.macros = ['TARGET_LPC1768']
        self.supported_form_factors = ["ARDUINO"]


class NRF51822(Target):
    # the following is a list of possible Nordic softdevices in decreasing order
    # of preference.
    EXPECTED_SOFTDEVICES_WITH_OFFSETS = [
        {
            'name' : 's110_nrf51822_7.0.0_softdevice.hex',
            'offset' : 0x16000
        },
        {
            'name' : 's110_nrf51822_6.0.0_softdevice.hex',
            'offset' : 0x14000
        }
    ]
    OUTPUT_EXT = '.hex'

    def __init__(self):
        Target.__init__(self)
        self.core = "Cortex-M0"
        self.extra_labels = ["NORDIC", "NRF51822_MKIT"]
        self.supported_toolchains = ["ARM", "GCC_ARM"]
        self.is_disk_virtual = True

    def program_cycle_s(self):
        return 6

    def init_hooks(self, hook, toolchain_name):
        if toolchain_name in ['ARM_STD', 'ARM_MICRO']:
            hook.hook_add_binary("post", self.binary_hook)

    @staticmethod
    def binary_hook(t_self, resources, elf, binf):
        for hexf in resources.hex_files:
            found = False
            for softdeviceAndOffsetEntry in NRF51822.EXPECTED_SOFTDEVICES_WITH_OFFSETS:
                if hexf.find(softdeviceAndOffsetEntry['name']) != -1:
                    found = True
                    break
            if found:
                break
        else:
            t_self.debug("Hex file not found. Aborting.")
            return

        # Merge user code with softdevice
        t_self.debug("Patching Hex file %s" % softdeviceAndOffsetEntry['name'])
        from intelhex import IntelHex
        binh = IntelHex()
        binh.loadbin(binf, offset=softdeviceAndOffsetEntry['offset'])

        sdh = IntelHex(hexf)
        sdh.merge(binh)

        with open(binf.replace(".bin", ".hex"), "w") as f:
            sdh.tofile(f, format='hex')


class LPC1549(Target):
    def __init__(self):
        Target.__init__(self)
        self.core = "Cortex-M3"
        self.extra_labels = ['NXP', 'LPC15XX']
        self.supported_toolchains = ["uARM", "GCC_CR"]
        self.default_toolchain = "uARM"
        self.supported_form_factors = ["ARDUINO"]


class LPC11U68(Target):
    def __init__(self):
        Target.__init__(self)
        self.core = "Cortex-M0+"
        self.extra_labels = ['NXP', 'LPC11U6X']
        self.supported_toolchains = ["uARM", "GCC_CR", "GCC_ARM"]
        self.default_toolchain = "uARM"
        self.supported_form_factors = ["ARDUINO"]


class DISCO_F100RB(Target):
    def __init__(self):
        Target.__init__(self)
        self.core = "Cortex-M3"
        self.extra_labels = ['STM', 'STM32F1', 'STM32F100RB']
        self.supported_toolchains = ["GCC_ARM"]
        self.default_toolchain = "uARM"


class DISCO_F051R8(Target):
    def __init__(self):
        Target.__init__(self)
        self.core = "Cortex-M0"
        self.extra_labels = ['STM', 'STM32F0', 'STM32F051', 'STM32F051R8']
        self.supported_toolchains = ["GCC_ARM"]
        self.default_toolchain = "uARM"


class DISCO_F407VG(Target):
    def __init__(self):
        Target.__init__(self)
        self.core = "Cortex-M4F"
        self.extra_labels = ['STM', 'STM32F4', 'STM32F407', 'STM32F407VG']
        self.supported_toolchains = ["GCC_ARM"]
        self.default_toolchain = "uARM"


class DISCO_F303VC(Target):
    def __init__(self):
        Target.__init__(self)
        self.core = "Cortex-M4F"
        self.extra_labels = ['STM', 'STM32F3', 'STM32F303', 'STM32F303VC']
        self.supported_toolchains = ["GCC_ARM"]
        self.default_toolchain = "uARM"


class XADOW_M0(LPC11U35_501):
    def __init__(self):
        LPC11U35_501.__init__(self)
        self.extra_labels = ['NXP', 'LPC11UXX', 'LPC11U35_501']
        self.macros = ['TARGET_LPC11U35_501']


class ARCH_BLE(NRF51822):
    def __init__(self):
        NRF51822.__init__(self)
        self.extra_labels = ['NORDIC', 'NRF51822']
        self.macros = ['TARGET_NRF51822']


class ARCH_PRO(Target):
    def __init__(self):
        Target.__init__(self)
        self.core = "Cortex-M3"
        self.extra_labels = ['NXP', 'LPC176X']
        self.supported_toolchains = ["ARM", "uARM", "GCC_ARM", "GCC_CS", "GCC_CR", "IAR"]
        self.macros = ['TARGET_LPC1768']
        self.supported_form_factors = ["ARDUINO"]


class ARCH_GPRS(LPC11U37_501):
    def __init__(self):
        LPC11U37_501.__init__(self)


class LPCCAPPUCCINO(LPC11U37_501):
    def __init__(self):
        LPC11U37_501.__init__(self)


class HRM1017(NRF51822):
    def __init__(self):
        NRF51822.__init__(self)
        self.extra_labels = ['NORDIC', 'NRF51822']
        self.macros = ['TARGET_NRF51822']


class ARM_MPS2(Target):
    def __init__(self):
        Target.__init__(self)
        self.core = "Cortex-M4F"
        self.macros = ['CMSDK_CM4']
        self.supported_toolchains = ["ARM", "GCC_ARM"]
        self.default_toolchain = "ARM"


<<<<<<< HEAD
class EFM32GG_STK3700(Target):
#    ONLINE_TOOLCHAIN = "uARM"
    def __init__(self):
        Target.__init__(self)

        self.core = "Cortex-M3"

        self.extra_labels = ['Silicon_Labs', 'EFM32']

        self.macros = ['EFM32GG990F1024']

        self.supported_toolchains = ["GCC_ARM", "ARM"]


class EFM32ZG_STK3200(Target):
#    ONLINE_TOOLCHAIN = "uARM"
    def __init__(self):
        Target.__init__(self)

        self.core = "Cortex-M0+"

        self.extra_labels = ['Silicon_Labs', 'EFM32']

        self.macros = ['EFM32ZG222F32']

        self.supported_toolchains = ["GCC_ARM", "ARM"]
=======
class RBLAB_NRF51822(NRF51822):
    def __init__(self):
        NRF51822.__init__(self)
        self.extra_labels = ['NORDIC', 'NRF51822']
        self.macros = ['TARGET_NRF51822']
        
>>>>>>> e14aeed3

# Get a single instance for each target
TARGETS = [
    LPC2368(),
    LPC1768(),
    LPC11U24(),
    LPC11U24_301(),
    KL05Z(),
    KL25Z(),
    KL46Z(),
    K20D50M(),
    K64F(),
    LPC812(),
    LPC810(),
    LPC4088(),
    LPC4330_M4(),
    STM32F3XX(),
    STM32F407(),
    NUCLEO_F030R8(),
    NUCLEO_F072RB(),
    NUCLEO_F103RB(),
    NUCLEO_F302R8(),
    NUCLEO_F334R8(),
    NUCLEO_F401RE(),
    NUCLEO_F411RE(),
    NUCLEO_L053R8(),
    NUCLEO_L152RE(),
    LPC1347(),
    LPC1114(),
    LPC11C24(),
    LPC11U35_401(),
    LPC11U35_501(),
    NRF51822(),
    UBLOX_C027(),
    LPC1549(),
    LPC11U68(),
    DISCO_F051R8(),
    DISCO_F100RB(),
    DISCO_F303VC(),
    DISCO_F407VG(),
    XADOW_M0(),
    ARCH_BLE(),
    ARCH_PRO(),
    ARCH_GPRS(),
    LPCCAPPUCCINO(),
    HRM1017(),
    ARM_MPS2(),
<<<<<<< HEAD
    EFM32GG_STK3700(),
    EFM32ZG_STK3200()
=======
    RBLAB_NRF51822(),
>>>>>>> e14aeed3
]

# Map each target name to its unique instance
TARGET_MAP = {}
for t in TARGETS:
    TARGET_MAP[t.name] = t

TARGET_NAMES = TARGET_MAP.keys()

# Some targets with different name have the same exporters
EXPORT_MAP = {}<|MERGE_RESOLUTION|>--- conflicted
+++ resolved
@@ -561,41 +561,30 @@
         self.default_toolchain = "ARM"
 
 
-<<<<<<< HEAD
 class EFM32GG_STK3700(Target):
-#    ONLINE_TOOLCHAIN = "uARM"
-    def __init__(self):
-        Target.__init__(self)
-
-        self.core = "Cortex-M3"
-
+    def __init__(self):
+        Target.__init__(self)
+        self.core = "Cortex-M3"
         self.extra_labels = ['Silicon_Labs', 'EFM32']
-
         self.macros = ['EFM32GG990F1024']
-
         self.supported_toolchains = ["GCC_ARM", "ARM"]
 
 
 class EFM32ZG_STK3200(Target):
-#    ONLINE_TOOLCHAIN = "uARM"
-    def __init__(self):
-        Target.__init__(self)
-
-        self.core = "Cortex-M0+"
-
+    def __init__(self):
+        Target.__init__(self)
+        self.core = "Cortex-M0+"
         self.extra_labels = ['Silicon_Labs', 'EFM32']
-
         self.macros = ['EFM32ZG222F32']
-
         self.supported_toolchains = ["GCC_ARM", "ARM"]
-=======
+
+
 class RBLAB_NRF51822(NRF51822):
     def __init__(self):
         NRF51822.__init__(self)
         self.extra_labels = ['NORDIC', 'NRF51822']
         self.macros = ['TARGET_NRF51822']
-        
->>>>>>> e14aeed3
+
 
 # Get a single instance for each target
 TARGETS = [
@@ -643,12 +632,9 @@
     LPCCAPPUCCINO(),
     HRM1017(),
     ARM_MPS2(),
-<<<<<<< HEAD
     EFM32GG_STK3700(),
-    EFM32ZG_STK3200()
-=======
+    EFM32ZG_STK3200(),
     RBLAB_NRF51822(),
->>>>>>> e14aeed3
 ]
 
 # Map each target name to its unique instance
