"""
mbed SDK
Copyright (c) 2011-2013 ARM Limited

Licensed under the Apache License, Version 2.0 (the "License");
you may not use this file except in compliance with the License.
You may obtain a copy of the License at

http://www.apache.org/licenses/LICENSE-2.0

Unless required by applicable law or agreed to in writing, software
distributed under the License is distributed on an "AS IS" BASIS,
WITHOUT WARRANTIES OR CONDITIONS OF ANY KIND, either express or implied.
See the License for the specific language governing permissions and
limitations under the License.
"""

CORE_LABELS = {
    "ARM7TDMI-S": "ARM7",
    "Cortex-M0" : "M0",
    "Cortex-M0+": "M0P",
    "Cortex-M3" : "M3",
    "Cortex-M4" : "M4",
    "Cortex-M4F" : "M4",
    "Cortex-A9" : "A9"
}

import os
import shutil
from workspace_tools.patch import patch

class Target:
    def __init__(self):
        # ARM Core
        self.core = None

        # Is the disk provided by the interface chip of this board virtual?
        self.is_disk_virtual = False

        # list of toolchains that are supported by the mbed SDK for this target
        self.supported_toolchains = None

        # list of extra specific labels
        self.extra_labels = []

        # list of macros (-D)
        self.macros = []

        # Default online compiler:
        self.default_toolchain = "ARM"

        self.name = self.__class__.__name__

        # Code used to determine device' platform
        self.detect_code = ""

    def program_cycle_s(self):
        return 4 if self.is_disk_virtual else 1.5

    def get_labels(self):
        return [self.name, CORE_LABELS[self.core]] + self.extra_labels

    def init_hooks(self, hook, toolchain_name):
        pass


### NXP ###

# This class implements the post-link patching step needed by LPC targets
class LPCTarget(Target):
    def __init__(self):
        Target.__init__(self)

    def init_hooks(self, hook, toolchain_name):
        hook.hook_add_binary("post", self.lpc_patch)

    @staticmethod
    def lpc_patch(t_self, resources, elf, binf):
        t_self.debug("LPC Patch: %s" % os.path.split(binf)[1])
        patch(binf)

class LPC11C24(LPCTarget):
    def __init__(self):
        LPCTarget.__init__(self)
        self.core = "Cortex-M0"
        self.extra_labels = ['NXP', 'LPC11XX_11CXX', 'LPC11CXX']
        self.supported_toolchains = ["ARM", "uARM", "GCC_ARM"]

class LPC1114(LPCTarget):
    def __init__(self):
        LPCTarget.__init__(self)
        self.core = "Cortex-M0"
        self.extra_labels = ['NXP', 'LPC11XX_11CXX', 'LPC11XX']
        self.supported_toolchains = ["ARM", "uARM", "GCC_ARM", "GCC_CR"]
        self.default_toolchain = "uARM"

class LPC11U24(LPCTarget):
    def __init__(self):
        LPCTarget.__init__(self)
        self.core = "Cortex-M0"
        self.extra_labels = ['NXP', 'LPC11UXX', 'LPC11U24_401']
        self.supported_toolchains = ["ARM", "uARM", "GCC_ARM"]
        self.default_toolchain = "uARM"
        self.detect_code = "1040"

class OC_MBUINO(LPC11U24):
    def __init__(self):
        LPC11U24.__init__(self)
        self.core = "Cortex-M0"
        self.extra_labels = ['NXP', 'LPC11UXX']
        self.macros = ['TARGET_LPC11U24']
        self.supported_toolchains = ["ARM", "uARM", "GCC_ARM"]
        self.default_toolchain = "uARM"

class LPC11U24_301(LPCTarget):
    def __init__(self):
        LPCTarget.__init__(self)
        self.core = "Cortex-M0"
        self.extra_labels = ['NXP', 'LPC11UXX']
        self.supported_toolchains = ["ARM", "uARM", "GCC_ARM"]

class LPC11U35_401(LPCTarget):
    def __init__(self):
        LPCTarget.__init__(self)
        self.core = "Cortex-M0"
        self.extra_labels = ['NXP', 'LPC11UXX']
        self.supported_toolchains = ["ARM", "uARM", "GCC_ARM", "GCC_CR"]
        self.default_toolchain = "uARM"

class LPC11U35_501(LPCTarget):
    def __init__(self):
        LPCTarget.__init__(self)
        self.core = "Cortex-M0"
        self.extra_labels = ['NXP', 'LPC11UXX', 'MCU_LPC11U35_501']
        self.supported_toolchains = ["ARM", "uARM", "GCC_ARM", "GCC_CR"]
        self.default_toolchain = "uARM"

class LPC11U37_501(LPCTarget):
    def __init__(self):
        LPCTarget.__init__(self)
        self.core = "Cortex-M0"
        self.extra_labels = ['NXP', 'LPC11UXX']
        self.supported_toolchains = ["ARM", "uARM", "GCC_ARM", "GCC_CR"]
        self.default_toolchain = "uARM"

class LPCCAPPUCCINO(LPC11U37_501):
    def __init__(self):
        LPC11U37_501.__init__(self)

class ARCH_GPRS(LPCTarget):
    def __init__(self):
        LPCTarget.__init__(self)
        self.core = "Cortex-M0"
        self.extra_labels = ['NXP', 'LPC11UXX', 'LPC11U37_501']
        self.supported_toolchains = ["ARM", "uARM", "GCC_ARM", "GCC_CR"]
        self.default_toolchain = "uARM"
        self.supported_form_factors = ["ARDUINO"]

class LPC11U68(LPCTarget):
    def __init__(self):
        LPCTarget.__init__(self)
        self.core = "Cortex-M0+"
        self.extra_labels = ['NXP', 'LPC11U6X']
        self.supported_toolchains = ["uARM", "GCC_CR", "GCC_ARM"]
        self.default_toolchain = "uARM"
        self.supported_form_factors = ["ARDUINO"]
        self.detect_code = "1168"

class LPC1347(LPCTarget):
    def __init__(self):
        LPCTarget.__init__(self)
        self.core = "Cortex-M3"
        self.extra_labels = ['NXP', 'LPC13XX']
        self.supported_toolchains = ["ARM", "GCC_ARM","IAR"]

class LPC1549(LPCTarget):
    def __init__(self):
        LPCTarget.__init__(self)
        self.core = "Cortex-M3"
        self.extra_labels = ['NXP', 'LPC15XX']
        self.supported_toolchains = ["uARM", "GCC_CR", "GCC_ARM"]
        self.default_toolchain = "uARM"
        self.supported_form_factors = ["ARDUINO"]
        self.detect_code = "1549"

class LPC1768(LPCTarget):
    def __init__(self):
        LPCTarget.__init__(self)
        self.core = "Cortex-M3"
        self.extra_labels = ['NXP', 'LPC176X', 'MBED_LPC1768']
        self.supported_toolchains = ["ARM", "uARM", "GCC_ARM", "GCC_CS", "GCC_CR", "IAR"]
        self.detect_code = "1010"

class ARCH_PRO(LPCTarget):
    def __init__(self):
        LPCTarget.__init__(self)
        self.core = "Cortex-M3"
        self.extra_labels = ['NXP', 'LPC176X']
        self.supported_toolchains = ["ARM", "uARM", "GCC_ARM", "GCC_CS", "GCC_CR", "IAR"]
        self.macros = ['TARGET_LPC1768']
        self.supported_form_factors = ["ARDUINO"]
        
class UBLOX_C027(LPCTarget):
    def __init__(self):
        LPCTarget.__init__(self)
        self.core = "Cortex-M3"
        self.extra_labels = ['NXP', 'LPC176X']
        self.supported_toolchains = ["ARM", "uARM", "GCC_ARM", "GCC_CS", "GCC_CR", "IAR"]
        self.macros = ['TARGET_LPC1768']
        self.supported_form_factors = ["ARDUINO"]

class LPC2368(LPCTarget):
    def __init__(self):
        LPCTarget.__init__(self)
        self.core = "ARM7TDMI-S"
        self.extra_labels = ['NXP', 'LPC23XX']
        self.supported_toolchains = ["ARM", "GCC_ARM", "GCC_CR"]

class LPC810(LPCTarget):
    def __init__(self):
        LPCTarget.__init__(self)
        self.core = "Cortex-M0+"
        self.extra_labels = ['NXP', 'LPC81X']
        self.supported_toolchains = ["uARM"]
        self.default_toolchain = "uARM"
        self.is_disk_virtual = True

class LPC812(LPCTarget):
    def __init__(self):
        LPCTarget.__init__(self)
        self.core = "Cortex-M0+"
        self.extra_labels = ['NXP', 'LPC81X']
        self.supported_toolchains = ["uARM"]
        self.default_toolchain = "uARM"
        self.supported_form_factors = ["ARDUINO"]
        self.is_disk_virtual = True
        self.detect_code = "1050"

class LPC824(LPCTarget):
    def __init__(self):
        LPCTarget.__init__(self)
        self.core = "Cortex-M0+"
        self.extra_labels = ['NXP', 'LPC82X']
        self.supported_toolchains = ["uARM", "GCC_ARM"]
        self.default_toolchain = "uARM"
        self.supported_form_factors = ["ARDUINO"]
        self.is_disk_virtual = True

class SSCI824(LPCTarget):
    def __init__(self):
        LPCTarget.__init__(self)
        self.core = "Cortex-M0+"
        self.extra_labels = ['NXP', 'LPC82X']
        self.supported_toolchains = ["uARM"]
        self.default_toolchain = "uARM"
        self.is_disk_virtual = True

class LPC4088(LPCTarget):
    def __init__(self):
        LPCTarget.__init__(self)
        self.core = "Cortex-M4F"
        self.extra_labels = ['NXP', 'LPC408X']
        self.supported_toolchains = ["ARM", "GCC_CR", "GCC_ARM"]
        self.is_disk_virtual = True

    def init_hooks(self, hook, toolchain_name):
        if toolchain_name in ['ARM_STD', 'ARM_MICRO']:
            hook.hook_add_binary("post", self.binary_hook)

    @staticmethod
    def binary_hook(t_self, resources, elf, binf):
        if not os.path.isdir(binf):
            # Regular binary file, nothing to do
            LPCTarget.lpc_patch(t_self, resources, elf, binf)
            return
        outbin = open(binf + ".temp", "wb")
        partf = open(os.path.join(binf, "ER_IROM1"), "rb")
        # Pad the fist part (internal flash) with 0xFF to 512k
        data = partf.read()
        outbin.write(data)
        outbin.write('\xFF' * (512*1024 - len(data)))
        partf.close()
        # Read and append the second part (external flash) in chunks of fixed size
        chunksize = 128 * 1024
        partf = open(os.path.join(binf, "ER_IROM2"), "rb")
        while True:
            data = partf.read(chunksize)
            outbin.write(data)
            if len(data) < chunksize:
                break
        partf.close()
        outbin.close()
        # Remove the directory with the binary parts and rename the temporary
        # file to 'binf'
        shutil.rmtree(binf, True)
        os.rename(binf + '.temp', binf)
        t_self.debug("Generated custom binary file (internal flash + SPIFI)")
        LPCTarget.lpc_patch(t_self, resources, elf, binf)

class LPC4330_M4(LPCTarget):
    def __init__(self):
        LPCTarget.__init__(self)
        self.core = "Cortex-M4F"
        self.extra_labels = ['NXP', 'LPC43XX', 'LPC4330']
        self.supported_toolchains = ["ARM", "GCC_CR", "IAR", "GCC_ARM"]

class LPC4330_M0(LPCTarget):
    def __init__(self):
        LPCTarget.__init__(self)
        self.core = "Cortex-M0"
        self.extra_labels = ['NXP', 'LPC43XX', 'LPC4330']
        self.supported_toolchains = ["ARM", "GCC_CR", "IAR"]

class LPC4337(LPCTarget):
    def __init__(self):
        Target.__init__(self)
        self.core = "Cortex-M4F"
        self.extra_labels = ['NXP', 'LPC43XX', 'LPC4337']
        self.supported_toolchains = ["ARM"]

class LPC1800(LPCTarget):
    def __init__(self):
        LPCTarget.__init__(self)
        self.core = "Cortex-M3"
        self.extra_labels = ['NXP', 'LPC43XX']
        self.supported_toolchains = ["ARM", "GCC_CR", "IAR"]

        
### Freescale ###

class KL05Z(Target):
    def __init__(self):
        Target.__init__(self)
        self.core = "Cortex-M0+"
        self.extra_labels = ['Freescale', 'KLXX']
        self.supported_toolchains = ["ARM", "uARM", "GCC_ARM", "IAR"]
        self.default_toolchain = "uARM"
        self.supported_form_factors = ["ARDUINO"]
        self.is_disk_virtual = True

class KL25Z(Target):
    def __init__(self):
        Target.__init__(self)
        self.core = "Cortex-M0+"
        self.extra_labels = ['Freescale', 'KLXX']
        self.supported_toolchains = ["ARM", "GCC_CW_EWL", "GCC_CW_NEWLIB", "GCC_ARM","IAR"]
        self.supported_form_factors = ["ARDUINO"]
        self.is_disk_virtual = True
        self.detect_code = "0200"

class KL43Z(Target):
    def __init__(self):
        Target.__init__(self)
        self.core = "Cortex-M0+"
        self.extra_labels = ['Freescale', 'KLXX']
        self.supported_toolchains = ["GCC_ARM", "ARM"]
        self.supported_form_factors = ["ARDUINO"]
        self.is_disk_virtual = True

class KL46Z(Target):
    def __init__(self):
        Target.__init__(self)
        self.core = "Cortex-M0+"
        self.extra_labels = ['Freescale', 'KLXX']
        self.supported_toolchains = ["GCC_ARM", "ARM", "IAR"]
        self.supported_form_factors = ["ARDUINO"]
        self.is_disk_virtual = True
        self.detect_code = "0220"

class K20D50M(Target):
    def __init__(self):
        Target.__init__(self)
        self.core = "Cortex-M4"
        self.extra_labels = ['Freescale']
        self.supported_toolchains = ["GCC_ARM", "ARM", "IAR"]
        self.is_disk_virtual = True
        self.detect_code = "0230"

class K22F(Target):
    def __init__(self):
        Target.__init__(self)
        self.core = "Cortex-M4F"
        self.extra_labels = ['Freescale', 'KPSDK_MCUS', 'KPSDK_CODE']
        self.macros = ["CPU_MK22FN512VLH12", "FSL_RTOS_MBED"]
        self.supported_toolchains = ["ARM", "GCC_ARM", "IAR"]
        self.supported_form_factors = ["ARDUINO"]
        self.is_disk_virtual = True

class K64F(Target):
    def __init__(self):
        Target.__init__(self)
        self.core = "Cortex-M4F"
        self.extra_labels = ['Freescale', 'KPSDK_MCUS', 'KPSDK_CODE', 'MCU_K64F', 'FRDM']
        self.macros = ["CPU_MK64FN1M0VMD12", "FSL_RTOS_MBED"]
        self.supported_toolchains = ["ARM", "GCC_ARM", "IAR"]
        self.supported_form_factors = ["ARDUINO"]
        self.is_disk_virtual = True
        self.default_toolchain = "ARM"
        self.detect_code = "0240"
        
class MTS_GAMBIT(Target):
    def __init__(self):
        Target.__init__(self)
        self.core = "Cortex-M4F"
        self.extra_labels = ['Freescale', 'KPSDK_MCUS', 'KPSDK_CODE', 'MCU_K64F']
        self.supported_toolchains = ["ARM", "GCC_ARM"]
        self.macros = ["CPU_MK64FN1M0VMD12", "FSL_RTOS_MBED", "TARGET_K64F"]
        self.is_disk_virtual = True
        self.default_toolchain = "ARM"

        
### STMicro ###

class NUCLEO_F030R8(Target):
    def __init__(self):
        Target.__init__(self)
        self.core = "Cortex-M0"
        self.extra_labels = ['STM', 'STM32F0', 'STM32F030R8']
        self.supported_toolchains = ["ARM", "uARM"]
        self.default_toolchain = "uARM"
        self.supported_form_factors = ["ARDUINO", "MORPHO"]
        self.detect_code = "0725"

class NUCLEO_F072RB(Target):
    def __init__(self):
        Target.__init__(self)
        self.core = "Cortex-M0"
        self.extra_labels = ['STM', 'STM32F0', 'STM32F072RB']
        self.supported_toolchains = ["ARM", "uARM"]
        self.default_toolchain = "uARM"
        self.supported_form_factors = ["ARDUINO", "MORPHO"]
        self.detect_code = "0730"

class NUCLEO_F091RC(Target):
    def __init__(self):
        Target.__init__(self)
        self.core = "Cortex-M0"
        self.extra_labels = ['STM', 'STM32F0', 'STM32F091RC']
        self.supported_toolchains = ["ARM", "uARM"]
        self.default_toolchain = "uARM"
        self.supported_form_factors = ["ARDUINO", "MORPHO"]
        self.detect_code = "0731"

class NUCLEO_F103RB(Target):
    def __init__(self):
        Target.__init__(self)
        self.core = "Cortex-M3"
        self.extra_labels = ['STM', 'STM32F1', 'STM32F103RB']
        self.supported_toolchains = ["ARM", "uARM", "GCC_ARM"]
        self.default_toolchain = "uARM"
        self.supported_form_factors = ["ARDUINO", "MORPHO"]
        self.detect_code = "0700"

class NUCLEO_F302R8(Target):
    def __init__(self):
        Target.__init__(self)
        self.core = "Cortex-M4F"
        self.extra_labels = ['STM', 'STM32F3', 'STM32F302R8']
        self.supported_toolchains = ["ARM", "uARM", "IAR"]
        self.default_toolchain = "uARM"
        self.supported_form_factors = ["ARDUINO", "MORPHO"]
        self.detect_code = "0705"

class NUCLEO_F334R8(Target):
    def __init__(self):
        Target.__init__(self)
        self.core = "Cortex-M4F"
        self.extra_labels = ['STM', 'STM32F3', 'STM32F334R8']
        self.supported_toolchains = ["ARM", "uARM", "IAR", "GCC_ARM"]
        self.default_toolchain = "uARM"
        self.supported_form_factors = ["ARDUINO", "MORPHO"]
        self.detect_code = "0735"

class NUCLEO_F401RE(Target):
    def __init__(self):
        Target.__init__(self)
        self.core = "Cortex-M4F"
        self.extra_labels = ['STM', 'STM32F4', 'STM32F401RE']
        self.supported_toolchains = ["ARM", "uARM", "GCC_ARM", "IAR"]
        self.default_toolchain = "uARM"
        self.supported_form_factors = ["ARDUINO", "MORPHO"]
        self.detect_code = "0720"

class NUCLEO_F411RE(Target):
    def __init__(self):
        Target.__init__(self)
        self.core = "Cortex-M4F"
        self.extra_labels = ['STM', 'STM32F4', 'STM32F411RE']
        self.supported_toolchains = ["ARM", "uARM", "GCC_ARM", "IAR"]
        self.default_toolchain = "uARM"
        self.supported_form_factors = ["ARDUINO", "MORPHO"]
        self.detect_code = "0740"

class NUCLEO_L053R8(Target):
    def __init__(self):
        Target.__init__(self)
        self.core = "Cortex-M0+"
        self.extra_labels = ['STM', 'STM32L0', 'STM32L053R8']
        self.supported_toolchains = ["ARM", "uARM", "GCC_ARM", "IAR"]
        self.default_toolchain = "uARM"
        self.supported_form_factors = ["ARDUINO", "MORPHO"]
        self.detect_code = "0715"

class NUCLEO_L152RE(Target):
    def __init__(self):
        Target.__init__(self)
        self.core = "Cortex-M3"
        self.extra_labels = ['STM', 'STM32L1', 'STM32L152RE']
        self.supported_toolchains = ["ARM", "uARM", "IAR"]
        self.default_toolchain = "uARM"
        self.supported_form_factors = ["ARDUINO", "MORPHO"]
        self.detect_code = "0710"

class STM32F3XX(Target):
    def __init__(self):
        Target.__init__(self)
        self.core = "Cortex-M4"
        self.extra_labels = ['STM', 'STM32F3XX']
        self.supported_toolchains = ["ARM", "uARM", "GCC_ARM"]
        self.default_toolchain = "uARM"

class STM32F407(Target):
    def __init__(self):
        Target.__init__(self)
        self.core = "Cortex-M4F"
        self.extra_labels = ['STM', 'STM32F4', 'STM32F4XX']
        self.supported_toolchains = ["ARM", "GCC_ARM", "IAR"]

class ARCH_MAX(Target):
    def __init__(self):
        Target.__init__(self)
        self.core = "Cortex-M4F"
        self.extra_labels = ['STM', 'STM32F4', 'STM32F407', 'STM32F407VG']
        self.supported_toolchains = ["ARM", "uARM", "GCC_ARM"]

class DISCO_F051R8(Target):
    def __init__(self):
        Target.__init__(self)
        self.core = "Cortex-M0"
        self.extra_labels = ['STM', 'STM32F0', 'STM32F051', 'STM32F051R8']
        self.supported_toolchains = ["GCC_ARM"]
        self.default_toolchain = "uARM"

class DISCO_F100RB(Target):
    def __init__(self):
        Target.__init__(self)
        self.core = "Cortex-M3"
        self.extra_labels = ['STM', 'STM32F1', 'STM32F100RB']
        self.supported_toolchains = ["GCC_ARM"]
        self.default_toolchain = "uARM"

class DISCO_F303VC(Target):
    def __init__(self):
        Target.__init__(self)
        self.core = "Cortex-M4F"
        self.extra_labels = ['STM', 'STM32F3', 'STM32F303', 'STM32F303VC']
        self.supported_toolchains = ["GCC_ARM"]
        self.default_toolchain = "uARM"

class DISCO_F334C8(Target):
    def __init__(self):
        Target.__init__(self)
        self.core = "Cortex-M4F"
        self.extra_labels = ['STM', 'STM32F3', 'STM32F334C8']
        self.supported_toolchains = ["GCC_ARM",]
        self.default_toolchain = "GCC_ARM"
        self.detect_code = "0735"

class DISCO_F407VG(Target):
    def __init__(self):
        Target.__init__(self)
        self.core = "Cortex-M4F"
        self.extra_labels = ['STM', 'STM32F4', 'STM32F407', 'STM32F407VG']
        self.supported_toolchains = ["ARM", "uARM", "GCC_ARM"]

class DISCO_F429ZI(Target):
    def __init__(self):
        Target.__init__(self)
        self.core = "Cortex-M4F"
        self.extra_labels = ['STM', 'STM32F4', 'STM32F429', 'STM32F429ZI']
        self.supported_toolchains = ["GCC_ARM"]
        self.default_toolchain = "GCC_ARM"

class DISCO_L053C8(Target):
    def __init__(self):
        Target.__init__(self)
        self.core = "Cortex-M0+"
        self.extra_labels = ['STM', 'STM32L0', 'STM32L053C8']
        self.supported_toolchains = ["ARM", "uARM", "GCC_ARM"]
        self.default_toolchain = "uARM"


### Nordic ###

class NRF51822(Target):
    # the following is a list of possible Nordic softdevices in decreasing order
    # of preference.
    EXPECTED_SOFTDEVICES_WITH_OFFSETS = [
        {
            'name' : 's110_nrf51822_7.1.0_softdevice.hex',
            'offset' : 0x16000
        },
        {
            'name' : 's110_nrf51822_7.0.0_softdevice.hex',
            'offset' : 0x16000
        },
        {
            'name' : 's110_nrf51822_6.0.0_softdevice.hex',
            'offset' : 0x14000
        }
    ]
    OUTPUT_EXT = '.hex'

    def __init__(self):
        Target.__init__(self)
        self.core = "Cortex-M0"
        self.extra_labels = ["NORDIC", "NRF51822_MKIT", "MCU_NRF51822", "MCU_NORDIC_16K"]
        self.supported_toolchains = ["ARM", "GCC_ARM"]
        self.is_disk_virtual = True
        self.detect_code = "1070"

    def program_cycle_s(self):
        return 6

    def init_hooks(self, hook, toolchain_name):
        if toolchain_name in ['ARM_STD', 'ARM_MICRO', 'GCC_ARM']:
            hook.hook_add_binary("post", self.binary_hook)

    @staticmethod
    def binary_hook(t_self, resources, elf, binf):
        for hexf in resources.hex_files:
            found = False
            for softdeviceAndOffsetEntry in NRF51822.EXPECTED_SOFTDEVICES_WITH_OFFSETS:
                if hexf.find(softdeviceAndOffsetEntry['name']) != -1:
                    found = True
                    break
            if found:
                break
        else:
            t_self.debug("Hex file not found. Aborting.")
            return

        # Merge user code with softdevice
        t_self.debug("Patching Hex file %s" % softdeviceAndOffsetEntry['name'])
        from intelhex import IntelHex
        binh = IntelHex()
        binh.loadbin(binf, offset=softdeviceAndOffsetEntry['offset'])

        sdh = IntelHex(hexf)
        sdh.merge(binh)

        with open(binf.replace(".bin", ".hex"), "w") as f:
            sdh.tofile(f, format='hex')

class NRF51822_OTA(Target):
    def __init__(self):
        Target.__init__(self)
        self.core = "Cortex-M0"
        self.extra_labels = ["NORDIC", "NRF51822_MKIT", "MCU_NRF51822", "MCU_NORDIC_16K", "NRF51822"]
        self.macros = ['TARGET_NRF51822', 'TARGET_OTA_ENABLED']
        self.supported_toolchains = ["ARM", "GCC_ARM"]
        self.is_disk_virtual = True

class NRF51_DK(NRF51822):
    def __init__(self):
        NRF51822.__init__(self)
        self.extra_labels = ['NORDIC', 'MCU_NRF51822', 'MCU_NORDIC_32K']
        self.macros = ['TARGET_NRF51822']
        self.supported_form_factors = ["ARDUINO"]

class NRF51_DK_OTA(Target):
    def __init__(self):
        Target.__init__(self)
        self.core = "Cortex-M0"
        self.extra_labels = ['NORDIC', 'MCU_NRF51822', 'MCU_NORDIC_32K', "NRF51_DK"]
        self.macros = ['TARGET_NRF51822', 'TARGET_NRF51_DK', 'TARGET_OTA_ENABLED']
        self.supported_toolchains = ["ARM", "GCC_ARM"]
        self.is_disk_virtual = True

class NRF51_DONGLE(NRF51822):
    def __init__(self):
        NRF51822.__init__(self)
        self.extra_labels = ['NORDIC', 'MCU_NRF51822', 'MCU_NORDIC_32K']
        self.macros = ['TARGET_NRF51822']
        self.supported_form_factors = ["ARDUINO"]

class ARCH_BLE(NRF51822):
    def __init__(self):
        NRF51822.__init__(self)
        self.extra_labels = ['NORDIC', 'MCU_NRF51822', 'MCU_NORDIC_16K']
        self.macros = ['TARGET_NRF51822']
        self.supported_form_factors = ["ARDUINO"]

class HRM1017(NRF51822):
    def __init__(self):
        NRF51822.__init__(self)
        self.extra_labels = ['NORDIC', 'MCU_NRF51822', 'MCU_NORDIC_16K']
        self.macros = ['TARGET_NRF51822']

class RBLAB_NRF51822(NRF51822):
    def __init__(self):
        NRF51822.__init__(self)
        self.extra_labels = ['NORDIC', 'MCU_NRF51822', 'MCU_NORDIC_16K']
        self.macros = ['TARGET_NRF51822']
        self.supported_form_factors = ["ARDUINO"]

class RBLAB_BLENANO(NRF51822):
    def __init__(self):
        NRF51822.__init__(self)
        self.extra_labels = ['NORDIC', 'MCU_NRF51822', 'MCU_NORDIC_16K']
        self.macros = ['TARGET_NRF51822']

class XADOW_M0(LPCTarget):
    def __init__(self):
        LPCTarget.__init__(self)
        self.core = "Cortex-M0"
        self.extra_labels = ['NXP', 'LPC11UXX', 'MCU_LPC11U35_501']
        self.supported_toolchains = ["ARM", "uARM", "GCC_ARM", "GCC_CR"]
        self.default_toolchain = "uARM"


### ARM ###

class ARM_MPS2(Target):
    def __init__(self):
        Target.__init__(self)
        self.core = "Cortex-M4F"
        self.macros = ['CMSDK_CM4']
        self.supported_toolchains = ["ARM", "GCC_ARM"]
        self.default_toolchain = "ARM"

class RZ_A1H(Target):
    def __init__(self):
        Target.__init__(self)
        self.core = "Cortex-A9"
        self.extra_labels = ['RENESAS', 'MBRZA1H']
        self.supported_toolchains = ["ARM"]
        self.supported_form_factors = ["ARDUINO"]
        self.default_toolchain = "ARM"

# Get a single instance for each target
TARGETS = [

    ### NXP ###
    LPC11C24(),
    LPC11U24(),
    OC_MBUINO(),    # LPC11U24
    LPC11U24_301(),
    LPC11U35_401(),
    LPC11U35_501(),
    LPC11U37_501(),
    LPCCAPPUCCINO(),# LPC11U37_501
    ARCH_GPRS(),    # LPC11U37_501
    LPC11U68(),
    LPC1114(),
    LPC1347(),
    LPC1549(),
    LPC1768(),
    ARCH_PRO(),     # LPC1768
    UBLOX_C027(),   # LPC1768
    LPC2368(),
    LPC810(),
    LPC812(),
    LPC824(),
    SSCI824(),      # LPC824
    LPC4088(),
    LPC4330_M4(),
    LPC4330_M0(),
    LPC4337(),

    ### Freescale ###
    KL05Z(),
    KL25Z(),
    KL43Z(),
    KL46Z(),
    K20D50M(),
    K22F(),
    K64F(),
    MTS_GAMBIT(),   # FRDM K64F
    
    ### STMicro ###
    NUCLEO_F030R8(),
    NUCLEO_F072RB(),
    NUCLEO_F091RC(),
    NUCLEO_F103RB(),
    NUCLEO_F302R8(),
    NUCLEO_F334R8(),
    NUCLEO_F401RE(),
    NUCLEO_F411RE(),
    NUCLEO_L053R8(),
    NUCLEO_L152RE(),
    STM32F3XX(),
    STM32F407(),
    DISCO_F051R8(),
    DISCO_F100RB(),
    DISCO_F303VC(),
    DISCO_F334C8(),
    DISCO_F407VG(), # STM32F407
    ARCH_MAX(),     # STM32F407
    DISCO_F429ZI(),
    DISCO_L053C8(),
    
    ### Nordic ###
    NRF51822(),
    NRF51822_OTA(), # nRF51822
    NRF51_DK(),
    NRF51_DK_OTA(), # nRF51822
    NRF51_DONGLE(),
    ARCH_BLE(),     # nRF51822
    HRM1017(),      # nRF51822
    RBLAB_NRF51822(),# nRF51822
    RBLAB_BLENANO(),# nRF51822
    XADOW_M0(),     # nRF51822
    
    ### ARM ###
    ARM_MPS2(),
<<<<<<< HEAD
    RZ_A1H(),
    RBLAB_NRF51822(),
    RBLAB_BLENANO(),
    OC_MBUINO(),
    MTS_GAMBIT(),
    ARCH_MAX(),
    DISCO_F429ZI(),
=======
>>>>>>> 45326db3
]

# Map each target name to its unique instance
TARGET_MAP = {}
for t in TARGETS:
    TARGET_MAP[t.name] = t

TARGET_NAMES = TARGET_MAP.keys()

# Some targets with different name have the same exporters
EXPORT_MAP = {}<|MERGE_RESOLUTION|>--- conflicted
+++ resolved
@@ -814,7 +814,6 @@
     
     ### ARM ###
     ARM_MPS2(),
-<<<<<<< HEAD
     RZ_A1H(),
     RBLAB_NRF51822(),
     RBLAB_BLENANO(),
@@ -822,8 +821,6 @@
     MTS_GAMBIT(),
     ARCH_MAX(),
     DISCO_F429ZI(),
-=======
->>>>>>> 45326db3
 ]
 
 # Map each target name to its unique instance
